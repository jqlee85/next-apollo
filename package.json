{
  "name": "next-apollo",
<<<<<<< HEAD
  "version": "0.0.16",
=======
  "version": "0.0.18",
>>>>>>> aec5299b
  "description":
    "React higher-order component for using the Apollo GraphQL client inside Next.js",
  "main": "./dist/index.js",
  "scripts": {
    "build": "babel src --out-dir dist",
    "prepublish": "npm run build",
    "precommit": "lint-staged"
  },
  "lint-staged": {
    "*.{js,json}": [
      "prettier --write --no-semi --single-quote --jsx-bracket-same-line",
      "git add"
    ]
  },
  "repository": {
    "type": "git",
    "url": "git+https://github.com/ads1018/next-apollo.git"
  },
  "keywords": ["nextjs", "graphql", "apollo", "reactjs"],
  "author": "Adam Soffer",
  "license": "MIT",
  "bugs": {
    "url": "https://github.com/ads1018/next-apollo/issues"
  },
  "homepage": "https://github.com/ads1018/next-apollo#readme",
  "files": ["dist"],
  "devDependencies": {
    "babel-cli": "^6.26.0",
    "babel-plugin-transform-class-properties": "^6.24.1",
    "babel-plugin-transform-object-rest-spread": "^6.26.0",
    "babel-plugin-transform-runtime": "^6.23.0",
    "babel-preset-env": "^1.6.1",
    "babel-preset-react": "^6.24.1",
    "husky": "^0.14.3",
    "lint-staged": "^4.3.0",
    "prettier": "^1.7.4"
  },
  "dependencies": {
    "graphql": "^0.11.7",
    "isomorphic-fetch": "^2.2.1",
<<<<<<< HEAD
    "next": "^4.1.3",
    "prop-types": "^15.6.0",
=======
    "next": "^4.1.1",
>>>>>>> aec5299b
    "react": "^16.0.0",
    "react-apollo": "^2.0.0",
    "react-dom": "^16.0.0"
  }
}<|MERGE_RESOLUTION|>--- conflicted
+++ resolved
@@ -1,10 +1,6 @@
 {
   "name": "next-apollo",
-<<<<<<< HEAD
-  "version": "0.0.16",
-=======
   "version": "0.0.18",
->>>>>>> aec5299b
   "description":
     "React higher-order component for using the Apollo GraphQL client inside Next.js",
   "main": "./dist/index.js",
@@ -45,12 +41,7 @@
   "dependencies": {
     "graphql": "^0.11.7",
     "isomorphic-fetch": "^2.2.1",
-<<<<<<< HEAD
-    "next": "^4.1.3",
-    "prop-types": "^15.6.0",
-=======
     "next": "^4.1.1",
->>>>>>> aec5299b
     "react": "^16.0.0",
     "react-apollo": "^2.0.0",
     "react-dom": "^16.0.0"
